// This file is part of the TeensyDMX library.
// (c) 2018-2019 Shawn Silverman

// Putting #defines inside a header file is against the Google C++ Style Guide,
// however, there's so much duplicated UART code otherwise.

#ifndef UART_ROUTINE_DEFINES_H_
#define UART_ROUTINE_DEFINES_H_

// ---------------------------------------------------------------------------
//  UART TX routines, for Sender
// ---------------------------------------------------------------------------

// N is the register number.
#define UART_TX_DATA_STATE_WITH_FIFO(N)                              \
  do {                                                               \
    if (instance->outputBufIndex_ >= instance->packetSize_) {        \
      UART##N##_C2 = UART_C2_TX_COMPLETING;                          \
      break;                                                         \
    }                                                                \
    status = UART##N##_S1;                                           \
    UART##N##_D = instance->outputBuf_[instance->outputBufIndex_++]; \
  } while (UART##N##_TCFIFO < 8);

// N is the register number.
#define UART_TX_DATA_STATE_NO_FIFO(N)                                \
  if (instance->outputBufIndex_ >= instance->packetSize_) {          \
    UART##N##_C2 = UART_C2_TX_COMPLETING;                            \
  } else {                                                           \
    UART##N##_D = instance->outputBuf_[instance->outputBufIndex_++]; \
    if (instance->outputBufIndex_ >= instance->packetSize_) {        \
      UART##N##_C2 = UART_C2_TX_COMPLETING;                          \
    }                                                                \
  }

// N is the register number.
#define LPUART_TX_DATA_STATE_NO_FIFO(N)                                   \
  if (instance->outputBufIndex_ >= instance->packetSize_) {               \
    LPUART##N##_CTRL = LPUART_CTRL_TX_COMPLETING;                         \
  } else {                                                                \
    LPUART##N##_DATA = instance->outputBuf_[instance->outputBufIndex_++]; \
    if (instance->outputBufIndex_ >= instance->packetSize_) {             \
      LPUART##N##_CTRL = LPUART_CTRL_TX_COMPLETING;                       \
    }                                                                     \
  }

// N is the register number.
#define LPUART_TX_DATA_STATE_WITH_FIFO(N)                                 \
  do {                                                                    \
    if (instance->outputBufIndex_ >= instance->packetSize_) {             \
      LPUART##N##_CTRL = LPUART_CTRL_TX_COMPLETING;                       \
      break;                                                              \
    }                                                                     \
    status = LPUART##N##_STAT;                                            \
    LPUART##N##_DATA = instance->outputBuf_[instance->outputBufIndex_++]; \
  } while (((LPUART##N##_WATER >> 8) & 0x07) < 4);

// N is the register number.
#define KINETISK_SET_BAUD(N, DIV, FORMAT_FUNC) \
  { /* New block because defining */           \
    /* If DIV < 32 DIV = 32 */                 \
    uint32_t div = (DIV);                      \
    if (div < 32) {                            \
      div = 32;                                \
    }                                          \
    UART##N##_BDH = (div >> 13) & 0x1f;        \
    UART##N##_BDL = (div >> 5) & 0xff;         \
    UART##N##_C4 = div & 0x1f;                 \
    FORMAT_FUNC;                               \
  }

// TWO_STOP_BITS is a bool.
// N is the register number.
#define KINETISL_SET_BAUD(N, DIV, TWO_STOP_BITS) \
  { /* New block because defining */             \
    /* If DIV < 1 DIV = 1 */                     \
    uint32_t div = (DIV);                        \
    if (div < 1) {                               \
      div = 1;                                   \
    }                                            \
    UART##N##_BDH = (div >> 8) & 0x1f;           \
    if ((TWO_STOP_BITS)) {                       \
      UART##N##_BDH |= UART_BDH_SBNS;            \
    }                                            \
    UART##N##_BDL = div & 0xff;                  \
  }

// N is the register number.
#define LPUART_SET_BAUD(N, PARAMS_MEMBER)          \
  LPUART##N##_BAUD = instance->PARAMS_MEMBER.baud; \
  LPUART##N##_STAT = instance->PARAMS_MEMBER.stat; \
  LPUART##N##_CTRL = instance->PARAMS_MEMBER.ctrl;

// Assumes status = UARTx_S1 and control = UARTx_C2 (or equivalent).
// Needs to have UART_TX_DATA_STATE_REG defined.
// Needs to have UART_TX_SET_BREAK_BAUD_REG defined.
#define UART_TX(INSTANCE, REG, CTRL, DATA, CTRL_PREFIX, STAT_PREFIX)  \
  Sender *instance = txInstances[INSTANCE];                           \
  if (instance == nullptr) {                                          \
    return;                                                           \
  }                                                                   \
                                                                      \
  /* If the transmit buffer is empty */                               \
  if ((control & CTRL_PREFIX##_TIE) != 0 &&                           \
      (status & STAT_PREFIX##_TDRE) != 0) {                           \
    switch (instance->state_) {                                       \
      case Sender::XmitStates::kBreak:                                \
        DATA = 0;                                                     \
        instance->timeSinceBreak_ = 0;                                \
        CTRL = CTRL_PREFIX##_TX_COMPLETING;                           \
        break;                                                        \
                                                                      \
      case Sender::XmitStates::kData:                                 \
        UART_TX_DATA_STATE_##REG                                      \
        break;                                                        \
                                                                      \
      case Sender::XmitStates::kIdle:                                 \
        /* Pause management */                                        \
        if (instance->paused_) {                                      \
          CTRL = CTRL_PREFIX##_TX_INACTIVE;                           \
          return;                                                     \
        }                                                             \
        if (instance->resumeCounter_ > 0) {                           \
          if (--instance->resumeCounter_ == 0) {                      \
            instance->paused_ = true;                                 \
          }                                                           \
        }                                                             \
                                                                      \
        instance->transmitting_ = true;                               \
        instance->state_ = Sender::XmitStates::kBreak;                \
        UART_TX_SET_BREAK_BAUD_##REG                                  \
                                                                      \
        /* Delay so that we can achieve the specified refresh rate */ \
        uint32_t timeSinceBreak = instance->timeSinceBreak_;          \
        if (timeSinceBreak < instance->breakToBreakTime_) {           \
          CTRL = CTRL_PREFIX##_TX_INACTIVE;                           \
          if (instance->breakToBreakTime_ != UINT32_MAX) {            \
            /* Non-infinite break time */                             \
            if (!instance->refreshRateTimer_.begin(                   \
                    []() {                                            \
                      Sender *s = txInstances[INSTANCE];              \
                      if (s != nullptr) {                             \
                        s->refreshRateTimer_.end();                   \
                        CTRL = CTRL_PREFIX##_TX_ACTIVE;               \
                      }                                               \
                    },                                                \
                    instance->breakToBreakTime_ - timeSinceBreak)) {  \
              /* If starting the timer failed */                      \
              CTRL = CTRL_PREFIX##_TX_ACTIVE;                         \
            }                                                         \
          }                                                           \
        } else {                                                      \
          /* No delay necessary */                                    \
          CTRL = CTRL_PREFIX##_TX_ACTIVE;                             \
        }                                                             \
        break;                                                        \
    }                                                                 \
  }

// Assumes status = UARTx_S1 and control = UARTx_C2 (or equivalent).
// Assumes instance is defined.
// Needs to have UART_TX_SET_SLOTS_BAUD_REG defined.
#define UART_TX_COMPLETE(REG, CTRL, CTRL_PREFIX, STAT_PREFIX) \
  /* If transmission is complete */                           \
  if ((control & CTRL_PREFIX##_TCIE) != 0 &&                  \
      (status & STAT_PREFIX##_TC) != 0) {                     \
    switch (instance->state_) {                               \
      case Sender::XmitStates::kBreak:                        \
        instance->state_ = Sender::XmitStates::kData;         \
        UART_TX_SET_SLOTS_BAUD_##REG                          \
        break;                                                \
                                                              \
      case Sender::XmitStates::kData:                         \
        instance->completePacket();                           \
        break;                                                \
      case Sender::XmitStates::kIdle:                         \
        break;                                                \
    }                                                         \
    CTRL = CTRL_PREFIX##_TX_ACTIVE;                           \
  }

// ---------------------------------------------------------------------------
//  UART RX routines, for Receiver
// ---------------------------------------------------------------------------

// Assumes status = UARTx_S1.
// Needs to have UART_RX_TEST_FIRST_STOP_BIT_N defined.
// N is the register number.
#define UART_RX_WITH_FIFO(N)                                               \
  /* If the receive buffer is full or there's an idle condition */         \
  if ((status & (UART_S1_RDRF | UART_S1_IDLE)) != 0) {                     \
    __disable_irq();                                                       \
    uint8_t avail = UART##N##_RCFIFO;                                      \
    if (avail == 0) {                                                      \
      /* Read the register to clear the interrupt, but since it's empty,   \
       * this causes the FIFO to become misaligned, so send RXFLUSH to     \
       * reinitialize its pointers.                                        \
       * Do this inside no interrupts to avoid a potential race condition  \
       * between reading RCFIFO and flushing the FIFO. */                  \
      UART##N##_D;                                                         \
      UART##N##_CFIFO = UART_CFIFO_RXFLUSH;                                \
      __enable_irq();                                                      \
      instance->checkPacketTimeout();                                      \
      return;                                                              \
    } else {                                                               \
      __enable_irq();                                                      \
      uint32_t timestamp = micros() - 44*avail;                            \
      /* Read all but the last available, then read S1 and the final value \
       * So says the chip docs,                                            \
       * Section 47.3.5 UART Status Register 1 (UART_S1)                   \
       * In the NOTE part. */                                              \
      bool errFlag = false;                                                \
      while (--avail > 0) {                                                \
        /* Check that the 9th bit is high; used as the first stop bit */   \
        if (!errFlag && !UART_RX_TEST_FIRST_STOP_BIT_##N) {                \
          errFlag = true;                                                  \
          instance->errorStats_.framingErrorCount++;                       \
          instance->completePacket();                                      \
        }                                                                  \
        instance->receiveByte(UART##N##_D, timestamp += 44);               \
      }                                                                    \
      status = UART##N##_S1;                                               \
      if (!errFlag && !UART_RX_TEST_FIRST_STOP_BIT_##N) {                  \
        instance->errorStats_.framingErrorCount++;                         \
        instance->completePacket();                                        \
      }                                                                    \
      instance->receiveByte(UART##N##_D, timestamp + 44);                  \
    }                                                                      \
  }

// Assumes status = LPUARTx_STAT.
// N is the register number.
#define LPUART_RX_WITH_FIFO(N)                                     \
  /* If the receive buffer is full or there's an idle condition */ \
  if ((status & (LPUART_STAT_RDRF | LPUART_STAT_IDLE)) != 0) {     \
    uint8_t avail = (LPUART##N##_WATER >> 24) & 0x07;              \
    if (avail == 0) {                                              \
      instance->checkPacketTimeout();                              \
      if ((status & LPUART_STAT_IDLE) != 0) {                      \
        LPUART##N##_STAT |= LPUART_STAT_IDLE;                      \
      }                                                            \
      return;                                                      \
    } else {                                                       \
      while (avail-- > 0) {                                        \
        instance->receiveByte(LPUART##N##_DATA);                   \
      }                                                            \
    }                                                              \
  }

// Assumes status = UARTx_S1.
// Needs to have UART_RX_TEST_FIRST_STOP_BIT_N defined.
// Needs to have UART_RX_CLEAR_IDLE_N defined.
// N is the register number.
#define UART_RX_NO_FIFO(N)                                           \
  /* If the receive buffer is full */                                \
  if ((status & UART_S1_RDRF) != 0) {                                \
    /* Check that the 9th bit is high; used as the first stop bit */ \
    if (!UART_RX_TEST_FIRST_STOP_BIT_##N) {                          \
      instance->errorStats_.framingErrorCount++;                     \
      instance->completePacket();                                    \
    }                                                                \
<<<<<<< HEAD
    instance->receiveByte(UART##N##_D);                              \
  } else if ((status & UART_S1_IDLE) != 0) {                         \
=======
    instance->receiveByte(DATA, micros());                           \
  } else if ((status & STAT_PREFIX##_IDLE) != 0) {                   \
>>>>>>> f936e357
    instance->checkPacketTimeout();                                  \
    UART_RX_CLEAR_IDLE_##N                                           \
  }

// Assumes status = LPUARTy_STAT.
// N is the register number.
#define LPUART_RX_NO_FIFO(N)                     \
  /* If the receive buffer is full */            \
  if ((status & LPUART_STAT_RDRF) != 0) {        \
    instance->receiveByte(LPUART##N##_DATA);     \
  } else if ((status & LPUART_STAT_IDLE) != 0) { \
    instance->checkPacketTimeout();              \
    LPUART##N##_STAT |= LPUART_STAT_IDLE;        \
  }

// Assumes status = UARTx_S1 or LPUARTy_STAT.
// Needs to have UART_RX_CLEAR_ERRORS_REG defined.
// Needs to have UART_RX_ERROR_FLUSH_FIFO_REG defined.
// Needs to have UART_RX_REG defined.
// DATA may be a 32-bit register with non-data bits.
#define UART_RX(INSTANCE, REG, STAT_PREFIX, DATA)                          \
  Receiver *instance = rxInstances[INSTANCE];                              \
  if (instance == nullptr) {                                               \
    return;                                                                \
  }                                                                        \
                                                                           \
  /* A framing error likely indicates a break */                           \
  if ((status & STAT_PREFIX##_FE) != 0) {                                  \
    /* Only allow a packet whose framing error actually indicates a break. \
     * A value of zero indicates a true break and not some other           \
     * framing error. */                                                   \
                                                                           \
    instance->feStartTime_ = micros();                                     \
                                                                           \
    UART_RX_CLEAR_ERRORS_##REG                                             \
    UART_RX_ERROR_FLUSH_FIFO_##REG                                         \
                                                                           \
    /* DATA may be a 32-bit register with extra bits */                    \
    if ((DATA & 0xff) == 0) {                                              \
      instance->receivePotentialBreak();                                   \
    } else {                                                               \
      instance->receiveBadBreak();                                         \
    }                                                                      \
    return;                                                                \
  }                                                                        \
                                                                           \
  UART_RX_##REG

// N is the register number.
<<<<<<< HEAD
#define UART_RX_ERROR_FLUSH_FIFO(N)         \
  /* Flush anything in the buffer */        \
  uint8_t avail = UART##N##_RCFIFO;         \
  if (avail > 1) {                          \
    /* Read everything but the last byte */ \
    while (--avail > 0) {                   \
      instance->receiveByte(UART##N##_D);   \
    }                                       \
  }

// N is the register number.
#define LPUART_RX_ERROR_FLUSH_FIFO(N)               \
  /* Flush anything in the buffer */                \
  uint8_t avail = (LPUART##N##_WATER >> 24) & 0x07; \
  if (avail > 1) {                                  \
    /* Read everything but the last byte */         \
    while (--avail > 0) {                           \
      instance->receiveByte(LPUART##N##_DATA);      \
    }                                               \
=======
#define UART_RX_ERROR_FLUSH_FIFO(N)                        \
  /* Flush anything in the buffer */                       \
  uint8_t avail = UART##N##_RCFIFO;                        \
  if (avail > 1) {                                         \
    uint32_t timestamp = micros() - 44*avail;              \
    while (--avail > 0) {                                  \
      instance->receiveByte(UART##N##_D, timestamp += 44); \
    }                                                      \
>>>>>>> f936e357
  }

// ---------------------------------------------------------------------------
//  Synchronous TX routines, for Receiver
// ---------------------------------------------------------------------------

// N is the register number.
#define UART_SYNC_TX_SEND_FIFO(N)           \
  while (len > 0 && UART##N##_TCFIFO < 8) { \
    UART##N##_S1;                           \
    UART##N##_D = *(b++);                   \
    len--;                                  \
  }

// N is the register number.
#define LPUART_SYNC_TX_SEND_FIFO(N)                          \
  while (len > 0 && ((LPUART##N##_WATER >> 8) & 0x07) < 4) { \
    LPUART##N##_DATA = *(b++);                               \
    len--;                                                   \
  }

// Synchronous TX, used in Receiver.
// Needs to have UART_SYNC_TX_SEND_FIFO_N defined.
// N is the register number.
#define UART_SYNC_TX(N, STAT, STAT_PREFIX, DATA) \
  if (len <= 0) {                                \
    return;                                      \
  }                                              \
                                                 \
  while (len > 0) {                              \
    while ((STAT & STAT_PREFIX##_TDRE) == 0) {   \
      /* Wait until we can transmit */           \
    }                                            \
    DATA = *(b++);                               \
    len--;                                       \
                                                 \
    UART_SYNC_TX_SEND_FIFO_##N                   \
  }                                              \
                                                 \
  while ((STAT & STAT_PREFIX##_TC) == 0) {       \
    /* Wait until transmission complete */       \
  }

// N is the register number.
#define UART_TX_FLUSH_FIFO(N)        \
  while (UART##N##_TCFIFO > 0) {     \
    /* Wait for the FIFO to drain */ \
  }

// Needs to have UART_TX_FLUSH_FIFO_N defined.
// N is the register number.
#define UART_TX_BREAK(N)                                    \
  if (count <= 0) {                                         \
    return;                                                 \
  }                                                         \
                                                            \
  UART_TX_FLUSH_FIFO_##N                                    \
                                                            \
  while ((UART##N##_S1 & UART_S1_TDRE) == 0) {              \
    /* Wait until we can transmit */                        \
  }                                                         \
  UART##N##_C2 |= UART_C2_SBK;  /* Enable BREAK transmit */ \
  /* Turn off in the middle of the last BREAK */            \
  delayMicroseconds((count - 1)*kCharTime + kBitTime);      \
  UART##N##_C2 &= ~UART_C2_SBK;                             \
                                                            \
  /* Account for the shift register time by 1 character;    \
   * this overlaps */                                       \
  delayMicroseconds(kCharTime - kBitTime + mabTime + 1);

// N is the register number.
#define LPUART_TX_FLUSH_FIFO(N)                   \
  while (((LPUART##N##_WATER >> 8) & 0x07) > 0) { \
    /* Wait for the FIFO to drain */              \
  }

// Needs to have LPUART_TX_FLUSH_FIFO_N defined.
// N is the register number.
#define LPUART_TX_BREAK(N)                                  \
  if (count <= 0) {                                         \
    return;                                                 \
  }                                                         \
                                                            \
  LPUART_TX_FLUSH_FIFO_##N                                  \
                                                            \
  while (count-- > 0) {                                     \
    while ((LPUART##N##_STAT & LPUART_STAT_TDRE) == 0) {    \
      /* Wait until we can transmit*/                       \
    }                                                       \
    LPUART##N##_DATA = LPUART_DATA_FRETSC; /* T9 is zero */ \
  }                                                         \
                                                            \
  delayMicroseconds(mabTime);

#endif  // UART_ROUTINE_DEFINES_H_<|MERGE_RESOLUTION|>--- conflicted
+++ resolved
@@ -241,8 +241,9 @@
       }                                                            \
       return;                                                      \
     } else {                                                       \
+      uint32_t timestamp = micros() - 44*avail;                    \
       while (avail-- > 0) {                                        \
-        instance->receiveByte(LPUART##N##_DATA);                   \
+        instance->receiveByte(LPUART##N##_DATA, timestamp += 44);  \
       }                                                            \
     }                                                              \
   }
@@ -259,26 +260,21 @@
       instance->errorStats_.framingErrorCount++;                     \
       instance->completePacket();                                    \
     }                                                                \
-<<<<<<< HEAD
-    instance->receiveByte(UART##N##_D);                              \
+    instance->receiveByte(UART##N##_D, micros());                    \
   } else if ((status & UART_S1_IDLE) != 0) {                         \
-=======
-    instance->receiveByte(DATA, micros());                           \
-  } else if ((status & STAT_PREFIX##_IDLE) != 0) {                   \
->>>>>>> f936e357
     instance->checkPacketTimeout();                                  \
     UART_RX_CLEAR_IDLE_##N                                           \
   }
 
 // Assumes status = LPUARTy_STAT.
 // N is the register number.
-#define LPUART_RX_NO_FIFO(N)                     \
-  /* If the receive buffer is full */            \
-  if ((status & LPUART_STAT_RDRF) != 0) {        \
-    instance->receiveByte(LPUART##N##_DATA);     \
-  } else if ((status & LPUART_STAT_IDLE) != 0) { \
-    instance->checkPacketTimeout();              \
-    LPUART##N##_STAT |= LPUART_STAT_IDLE;        \
+#define LPUART_RX_NO_FIFO(N)                           \
+  /* If the receive buffer is full */                  \
+  if ((status & LPUART_STAT_RDRF) != 0) {              \
+    instance->receiveByte(LPUART##N##_DATA, micros()); \
+  } else if ((status & LPUART_STAT_IDLE) != 0) {       \
+    instance->checkPacketTimeout();                    \
+    LPUART##N##_STAT |= LPUART_STAT_IDLE;              \
   }
 
 // Assumes status = UARTx_S1 or LPUARTy_STAT.
@@ -315,36 +311,27 @@
   UART_RX_##REG
 
 // N is the register number.
-<<<<<<< HEAD
-#define UART_RX_ERROR_FLUSH_FIFO(N)         \
-  /* Flush anything in the buffer */        \
-  uint8_t avail = UART##N##_RCFIFO;         \
-  if (avail > 1) {                          \
-    /* Read everything but the last byte */ \
-    while (--avail > 0) {                   \
-      instance->receiveByte(UART##N##_D);   \
-    }                                       \
-  }
-
-// N is the register number.
-#define LPUART_RX_ERROR_FLUSH_FIFO(N)               \
-  /* Flush anything in the buffer */                \
-  uint8_t avail = (LPUART##N##_WATER >> 24) & 0x07; \
-  if (avail > 1) {                                  \
-    /* Read everything but the last byte */         \
-    while (--avail > 0) {                           \
-      instance->receiveByte(LPUART##N##_DATA);      \
-    }                                               \
-=======
 #define UART_RX_ERROR_FLUSH_FIFO(N)                        \
   /* Flush anything in the buffer */                       \
   uint8_t avail = UART##N##_RCFIFO;                        \
   if (avail > 1) {                                         \
+    /* Read everything but the last byte */                \
     uint32_t timestamp = micros() - 44*avail;              \
     while (--avail > 0) {                                  \
       instance->receiveByte(UART##N##_D, timestamp += 44); \
     }                                                      \
->>>>>>> f936e357
+  }
+
+// N is the register number.
+#define LPUART_RX_ERROR_FLUSH_FIFO(N)                           \
+  /* Flush anything in the buffer */                            \
+  uint8_t avail = (LPUART##N##_WATER >> 24) & 0x07;             \
+  if (avail > 1) {                                              \
+    /* Read everything but the last byte */                     \
+    uint32_t timestamp = micros() - 44*avail;                   \
+    while (--avail > 0) {                                       \
+      instance->receiveByte(LPUART##N##_DATA, timestamp += 44); \
+    }                                                           \
   }
 
 // ---------------------------------------------------------------------------
